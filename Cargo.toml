--- conflicted
+++ resolved
@@ -12,12 +12,8 @@
 derive_more = { version = "0.99.17", default-features = false, features = ["from", "into", "display"] }
 scale-info = { version = "2.1.1", default-features = false, features = ["derive"] }
 serde = { version = "1.0.136", features = ["derive"], optional = true }
-<<<<<<< HEAD
-primitive-types = { version = "0.12.1", default-features = false }
 keccak-hash = "0.10.0"
-=======
 primitive-types = { version = "0.12.1", default-features = false, features = ["scale-info", "serde_no_std"] }
->>>>>>> 26534dce
 
 [features]
 default = ["std"]
