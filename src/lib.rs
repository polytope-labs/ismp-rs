// Copyright (C) Polytope Labs Ltd.
// SPDX-License-Identifier: Apache-2.0

// Licensed under the Apache License, Version 2.0 (the "License");
// you may not use this file except in compliance with the License.
// You may obtain a copy of the License at
//
// 	http://www.apache.org/licenses/LICENSE-2.0
//
// Unless required by applicable law or agreed to in writing, software
// distributed under the License is distributed on an "AS IS" BASIS,
// WITHOUT WARRANTIES OR CONDITIONS OF ANY KIND, either express or implied.
// See the License for the specific language governing permissions and
// limitations under the License.

//! # The Interoperable State Machine Protocol
//!
//! This library is intended to aid state machines communicate over ISMP with other
//! ISMP supported state machines.
//!
//! Note: All timestamps are denominated in seconds

#![cfg_attr(not(feature = "std"), no_std)]

extern crate alloc;
pub mod consensus_client;
pub mod error;
pub mod handlers;
pub mod host;
pub mod messaging;
pub mod module;
pub mod router;
<<<<<<< HEAD
pub mod ismp_rs_tests;
=======
pub mod util;
>>>>>>> 26534dce

pub mod prelude {
    pub use alloc::{format, str::FromStr, string::String, vec, vec::Vec};
}<|MERGE_RESOLUTION|>--- conflicted
+++ resolved
@@ -30,11 +30,8 @@
 pub mod messaging;
 pub mod module;
 pub mod router;
-<<<<<<< HEAD
 pub mod ismp_rs_tests;
-=======
 pub mod util;
->>>>>>> 26534dce
 
 pub mod prelude {
     pub use alloc::{format, str::FromStr, string::String, vec, vec::Vec};
