--- conflicted
+++ resolved
@@ -30,19 +30,10 @@
 pub mod router;
 
 pub mod prelude {
-<<<<<<< HEAD
-    pub use alloc::format;
-    pub use alloc::str::FromStr;
-    pub use alloc::string::String;
-    pub use alloc::vec;
-    pub use alloc::vec::Vec;
+    pub use alloc::{format, str::FromStr, string::String, vec, vec::Vec};
 }
 
 #[cfg(test)]
 mod mock;
 #[cfg(test)]
-mod tests;
-=======
-    pub use alloc::{format, str::FromStr, string::String, vec, vec::Vec};
-}
->>>>>>> b5f327df
+mod tests;