// Copyright (C) Polytope Labs Ltd.
// SPDX-License-Identifier: Apache-2.0

// Licensed under the Apache License, Version 2.0 (the "License");
// you may not use this file except in compliance with the License.
// You may obtain a copy of the License at
//
// 	http://www.apache.org/licenses/LICENSE-2.0
//
// Unless required by applicable law or agreed to in writing, software
// distributed under the License is distributed on an "AS IS" BASIS,
// WITHOUT WARRANTIES OR CONDITIONS OF ANY KIND, either express or implied.
// See the License for the specific language governing permissions and
// limitations under the License.

//! ISMPRouter definition

use crate::{consensus_client::StateMachineHeight, error::Error, host::ChainID, prelude::Vec};
use codec::{Decode, Encode};

<<<<<<< HEAD
#[derive(Debug, Clone, Encode, Decode, PartialEq, Eq, scale_info::TypeInfo, Hash)]
=======
/// The ISMP POST request.
#[derive(Debug, Clone, Encode, Decode, PartialEq, Eq, scale_info::TypeInfo)]
>>>>>>> b5f327df
#[cfg_attr(feature = "std", derive(serde::Deserialize, serde::Serialize))]
pub struct POST {
    /// The source state machine of this request.
    pub source_chain: ChainID,
    /// The destination state machine of this request.
    pub dest_chain: ChainID,
    /// The nonce of this request on the source chain
    pub nonce: u64,
    /// Moudle Id of the sending module
    pub from: Vec<u8>,
    /// Module ID of the receiving module
    pub to: Vec<u8>,
    /// Timestamp which this request expires by.
    pub timeout_timestamp: u64,
    /// Encoded Request.
    pub data: Vec<u8>,
}

/// The ISMP GET request.
#[derive(Debug, Clone, Encode, Decode, PartialEq, Eq, scale_info::TypeInfo)]
#[cfg_attr(feature = "std", derive(serde::Deserialize, serde::Serialize))]
pub struct GET {
    /// The source state machine of this request.
    pub source_chain: ChainID,
    /// The destination state machine of this request.
    pub dest_chain: ChainID,
    /// The nonce of this request on the source chain
    pub nonce: u64,
    /// Moudle Id of the sending module
    pub from: Vec<u8>,
    /// Storage keys that this request is interested in.
    pub keys: Vec<Vec<u8>>,
    /// Height at which to read the state machine.
    pub height: StateMachineHeight,
    /// Timestamp which this request expires by.
    pub timeout_timestamp: u64,
}

/// The ISMP request.
#[derive(Debug, Clone, Encode, Decode, PartialEq, Eq, scale_info::TypeInfo)]
#[cfg_attr(feature = "std", derive(serde::Deserialize, serde::Serialize))]
pub enum Request {
    /// A post request allows a module on a state machine to send arbitrary bytes to another module
    /// living in another state machine.
    Post(POST),
    /// A get request allows a module on a state machine to read the storage of another module
    /// living in another state machine.
    Get(GET),
}

impl Request {
    /// Get the source chain
    pub fn source_chain(&self) -> ChainID {
        match self {
            Request::Get(get) => get.source_chain,
            Request::Post(post) => post.source_chain,
        }
    }

    /// Get the destination chain
    pub fn dest_chain(&self) -> ChainID {
        match self {
            Request::Get(get) => get.dest_chain,
            Request::Post(post) => post.dest_chain,
        }
    }

    /// Get the request nonce
    pub fn nonce(&self) -> u64 {
        match self {
            Request::Get(get) => get.nonce,
            Request::Post(post) => post.nonce,
        }
    }

    /// Get the POST request data
    pub fn data(&self) -> Option<Vec<u8>> {
        match self {
            Request::Get(_) => None,
            Request::Post(post) => Some(post.data.clone()),
        }
    }

    /// Get the GET request keys.
    pub fn keys(&self) -> Option<Vec<Vec<u8>>> {
        match self {
            Request::Post(_) => None,
            Request::Get(get) => Some(get.keys.clone()),
        }
    }
}

/// The ISMP response
#[derive(Debug, Clone, Encode, Decode, PartialEq, Eq, scale_info::TypeInfo)]
#[cfg_attr(feature = "std", derive(serde::Deserialize, serde::Serialize))]
pub struct Response {
    /// The request that triggered this response.
    pub request: Request,
    /// The response message.
    pub response: Vec<u8>,
}

/// This is the concrete type for Get requests
pub type GetResponse = Vec<(Vec<u8>, Vec<u8>)>;

/// Convenience enum for membership verification.
pub enum RequestResponse {
    Request(Request),
    Response(Response),
}

pub trait ISMPRouter {
    /// Dispatch a request from a module to the ISMP router.
    /// If request source chain is the host, it should be committed in state as a sha256 hash
    fn dispatch(&self, request: Request) -> Result<(), Error>;

    /// Provide a response to a previously received request.
    /// If response source chain is the host, it should be committed in state as a sha256 hash
    fn write_response(&self, response: Response) -> Result<(), Error>;
}<|MERGE_RESOLUTION|>--- conflicted
+++ resolved
@@ -18,12 +18,8 @@
 use crate::{consensus_client::StateMachineHeight, error::Error, host::ChainID, prelude::Vec};
 use codec::{Decode, Encode};
 
-<<<<<<< HEAD
+/// The ISMP POST request.
 #[derive(Debug, Clone, Encode, Decode, PartialEq, Eq, scale_info::TypeInfo, Hash)]
-=======
-/// The ISMP POST request.
-#[derive(Debug, Clone, Encode, Decode, PartialEq, Eq, scale_info::TypeInfo)]
->>>>>>> b5f327df
 #[cfg_attr(feature = "std", derive(serde::Deserialize, serde::Serialize))]
 pub struct POST {
     /// The source state machine of this request.
