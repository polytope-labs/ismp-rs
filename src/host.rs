--- conflicted
+++ resolved
@@ -10,29 +10,6 @@
 use core::time::Duration;
 use derive_more::Display;
 
-<<<<<<< HEAD
-#[derive(Clone, Debug, Copy, Encode, Decode, Display, PartialEq, Eq, Hash)]
-pub enum ChainID {
-    #[codec(index = 0)]
-    ETHEREUM,
-    #[codec(index = 1)]
-    GNOSIS,
-    #[codec(index = 2)]
-    ARBITRUM,
-    #[codec(index = 3)]
-    OPTIMISM,
-    #[codec(index = 4)]
-    BASE,
-    #[codec(index = 5)]
-    MOONBEAM,
-    #[codec(index = 6)]
-    ASTAR,
-    #[codec(index = 7)]
-    HYPERSPACE,
-}
-
-=======
->>>>>>> db9b4dae
 pub trait ISMPHost {
     fn host(&self) -> ChainID;
 
